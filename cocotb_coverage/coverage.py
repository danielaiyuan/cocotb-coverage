--- conflicted
+++ resolved
@@ -50,13 +50,8 @@
 import operator
 import itertools
 import warnings
-<<<<<<< HEAD
 import copy
 import threading
-from xml.etree import ElementTree as et
-=======
->>>>>>> 80dc467d
-
 
 class CoverageDB(dict):
     """ Class (singleton) containing coverage database.
