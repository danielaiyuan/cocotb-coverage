--- conflicted
+++ resolved
@@ -231,24 +231,6 @@
     ``rel(xf(args), bin) == True``
     
     Args:
-<<<<<<< HEAD
-        name (str): a ``CoverPoint`` path and name, defining its position in a coverage trie.
-        vname (str, optional): a name of the variable to be covered (use this only when
-            covering a *single* variable).
-        xf (optional): a transformation function which transforms arguments of the 
-            decorated function.
-            If ``vname`` and ``xf`` are not defined, matched is a single input argument (if only 
-            one exists) or a tuple (if multiple exist).
-            Note that the ``self`` argument is *always* removed from the argument list. 
-        bins (list): a list of bins objects to be matched
-        rel (optional): a relation function which defines bins matching relation (by 
-            default, the equality operator ``==``).
-        weight (optional): a ``CoverPoint`` weight (by default ``1``).
-        at_least (int, optional): the number of hits per bin to be considered as 
-            covered (by default ``1``).
-        inj (bool, optional): "injection", defines if more than single bin can be matched 
-            at one sampling (default ``False``).
-=======
         name (str): a ``CoverPoint`` path and name, defining its position in a 
             coverage trie.
         vname (str, optional): a name of the variable to be covered (use this 
@@ -260,16 +242,15 @@
             exists) or a tuple (if multiple exist). Note that the ``self`` 
             argument is *always* removed from the argument list. 
         bins (list): a list of bins objects to be matched. Note that for 
-            non-trivial types, a ``rel`` must always be defined (or equality 
+            non-trivial types, a ``rel`` must always be defined (or the equality 
             operator must be overloaded).
-        rel (func, optional): a relation function which defines bins matching 
+        rel (func, optional): a relation function which defines the bins matching 
             relation (by default, the equality operator ``==``).
         weight (int, optional): a ``CoverPoint`` weight (by default ``1``).
         at_least (int, optional): the number of hits per bins to be considered 
             as covered (by default ``1``).
-        inj (bool, optional): "injection" feature, defines if more than single 
+        inj (bool, optional): "injection" feature, defines that more than a single 
             bin can be matched at one sampling (default ``False``).
->>>>>>> 8e8e769e
 
     Example:
 
@@ -291,11 +272,7 @@
     ...     name = "top.parent.coverpoint3", 
     ...     bins = [(1, 1), (0, 0)]
     ... )
-<<<<<<< HEAD
     >>> def decorated_func1(self, arg1, arg2):
-=======
-    >>> def decorated_fun2(self, arg1, arg2):
->>>>>>> 8e8e769e
     ...     ...
     """
 
@@ -432,24 +409,14 @@
     in :class:`CoverPoints <CoverPoint>` (items).
 
     Args:
-<<<<<<< HEAD
-        name (str): a ``CoverCross`` path and name, defining its position in a coverage trie.
-        items (list): a list of :class:`CoverPoints <CoverPoint>` by names, 
-            to create a Cartesian product of cross-bins.
-        ign_bins (list, optional): a list of bins to be ignored.
-        weight (optional): a ``CoverCross`` weight (by default ``1``).
-        at_least (int, optional): defines number of hits per bin to be considered as 
-            covered (by default ``1``).
-=======
         name (str): a ``CoverCross`` path and name, defining its position in a 
             coverage trie.
         items (list): a list of :class:`CoverPoints <CoverPoint>` by names, 
             to create a Cartesian product of cross-bins.
         ign_bins (list, optional): a list of bins to be ignored.
         weight (int, optional): a ``CoverCross`` weight (by default ``1``).
-        at_least (int, optional): the number of hits per bins to be considered 
+        at_least (int, optional): the number of hits per bin to be considered 
             as covered (by default ``1``).
->>>>>>> 8e8e769e
 
     Example:
 
@@ -468,18 +435,10 @@
     ...     items = ["top.parent.coverpoint1", "top.parent.coverpoint2"],
     ...     ign_bins = [(1, 1), (5, 5)], # 5x5 - 2 = 23 bins in total
     ... )
-<<<<<<< HEAD
     >>> def decorated_func(self, arg_a, arg_b):
+    >>> # bin from the bins list [(1, 2), (1, 3)...(5, 4)] will be matched 
+    >>> # when a tuple (x=arg_a, y=arg_b) was sampled at this function call.
     ...     ...
-
-    Bin from the bins list ``[(1, 2), (1, 3)...(5, 4)]`` will be matched when a tuple 
-    ``(x=arg_a, y=arg_b)`` was sampled at ``decorated_func`` call.
-=======
-    >>> def decorated_fun(self, arg_a, arg_b):
-    >>> # bin from the bins list [(1, 2), (1, 3)...(5, 4)] will be matched 
-    >>> # when a tuple (x=arg_a, y=arg_b) sampled at this function call.
-    ...     ...
->>>>>>> 8e8e769e
     """
 
     # conditional Object creation, only if name not already registered
@@ -574,27 +533,15 @@
     *PASS* and *FAIL* and ``f_pass()`` and ``f_fail()`` functions. 
  
     Args:
-<<<<<<< HEAD
-        name: a ``CoverCheck`` path and name, defining its position in a coverage trie.
-        f_fail: a failure function - if it returns ``True``, the coverage level is set to 0% 
-            permanently.
-        f_pass: a pass function - if it returns ``True``, the coverage level is set to 100% after 
-            ``at_least`` hits.
-        weight (optional): a ``CoverCheck`` weight (by default ``1``).
-        at_least (int, optional): defines how many times ``f_pass``` needs to be satisfied 
-            (by default ``1``).
-=======
         name (str): a ``CoverCheck`` path and name, defining its position in a 
             coverage trie.
-        f_fail: a failure condition function, if returned ``True`` anytime, a 
+        f_fail: a failure condition function - if it returns ``True``, them
             coverage level is set to ``0`` permanently.
-        f_pass: a pass condition function, if returned ``True``, coverage level 
+        f_pass: a pass condition function - if it returns ``True``, the coverage level 
             is set to ``weight`` after ``at_least`` hits. 
-        weight (optional): a CoverCheck weight (by default ``1``).
         weight (int, optional): a ``CoverCheck`` weight (by default ``1``).
         at_least (int, optional): the number of hits of the ``f_pass`` function 
             to consider a particular ``CoverCheck`` as covered. 
->>>>>>> 8e8e769e
 
     Example:
 
@@ -602,21 +549,10 @@
     ...     name = "top.parent.check", 
     ...     f_fail = lambda x : x == 0, 
     ...     f_pass = lambda x : x < 5)
-<<<<<<< HEAD
-    >>> def decorated_func(self, arg):
+    >>> def decorated_fun(self, arg):
+    >>> # CoverCheck is 100% covered when (arg < 5) and never (arg == 0) was sampled.
+    >>> # CoverCheck is set to 0 unconditionally when at least once (arg == 0) was sampled.
     ...     ...
-
-    A ``CoverCheck`` is satisfied (100% covered) when ``arg < 5`` and never 
-    ``arg == 0`` was sampled.
-    A ``CoverCheck`` is failed (0% covered) when at least once ``arg == 0`` was sampled.
-=======
-    >>> def decorated_fun(self, arg):
-    >>> # CoverCheck is 100% covered when sampled (arg < 5) and never sampled 
-    >>> # (arg == 0). Coverage is set 0 unconditionally when at least once 
-    >>> # sampled (arg == 0).
-    ...     ...
-
->>>>>>> 8e8e769e
     """
     
     # conditional Object creation, only if name not already registered
